import express from 'express';
import moderatorMiddleware from '../middleware/moderatorMiddleware';
import { updateFile, getFileById, getAllFiles, uploadFile, deleteFile } from '../controllers/fileController';

const router = express.Router();

/**
 * @swagger
 * components:
 *   securitySchemes:
 *     bearerAuth:
 *       type: https
 *       scheme: bearer
 *       bearerFormat: JWT
 *
 *   schemas:
 *     File:
 *       type: object
 *       properties:
 *         id:
 *           type: integer
 *           example: 10
 *         title:
 *           type: string
 *           example: "Prova Algoritmos III - 2023/1"
 *         path:
 *           type: string
 *           example: "https://cdn.pixabay.com/photo/2023/03/18/07/55/tawny-owl-7860086_960_720.jpg"
 *         postId:
 *           type: integer
 *           example: 4
 *         commentId:
 *           type: integer
 *           example: 25
 *       required:
 *         - title
 *         - path
 *         - postId
 *         - commentId
 *
 */

/**
 * @swagger
 * /api/file/upload-file:
 *   post:
 *     security:
 *       - bearerAuth: []
 *     description: Upload new file.
 *     tags: [File]
 *     requestBody:
 *       required: true
 *       content:
 *         application/json:
 *           schema:
 *             type: object
 *             $ref: '#/components/schemas/File'
 *
 *           example:
 *             title: Prova Algoritmos III - 2023/1
 *             path: https://cdn.pixabay.com/photo/2023/03/18/07/55/tawny-owl-7860086_960_720.jpg
 *             postId: 3
 *             commentId: 1
 *     responses:
 *       201:
 *         content:
 *           application/json:
 *             example:
 *               response: Successful
 *               file:
 *                 id: 10
 *                 title: xyz
 *                 path: https://xyz-example.com
 *                 postId: 25
 *                 commentId: 10
 *
 *       400:
 *         content:
 *           application/json:
 *             example:
 *               response: Error
 *               error:
 *                 type: BadRequestError
 *                 path: /api/file-upload
 *                 statusCode: 400
 *                 message: Bad request
 *
 *       500:
 *         content:
 *           application/json:
 *             example:
 *               response: Error
 *               error:
 *                 type: InternalServerError
 *                 path: /api/file-upload
 *                 statusCode: 500
 *                 message: Internal Server Error
 *
 */
router.post('/upload-file', uploadFile);

/**
 * @swagger
 * /api/file/get-all-files:
 *   get:
 *     security:
 *       - bearerAuth: []
 *     description: Retrieve all files.
 *     tags: [File]
 *
 *     responses:
 *       200:
 *         content:
 *           application/json:
 *             example:
 *               response: Successful
 *               files: []
 *
 *       400:
 *         content:
 *           application/json:
 *             example:
 *               response: Error
 *               error:
 *                 type: BadRequestError
 *                 path: /api/get-all-files
 *                 statusCode: 400
 *                 message: Bad request
 *
 *       500:
 *         content:
 *           application/json:
 *             example:
 *               response: Error
 *               error:
 *                 type: InternalServerError
 *                 path: /api/get-all-files
 *                 statusCode: 500
 *                 message: Internal Server Error
 *
 */
<<<<<<< HEAD
router.get('/get-all-files', getAllFiles);
=======
router.get('/getAllFiles', moderatorMiddleware, getAllFiles);
>>>>>>> dacdd613

/**
 * @swagger
 * /api/file/get-file-by-id/{id}:
 *   get:
 *     security:
 *       - bearerAuth: []
 *     description: Retrieve file by id.
 *     tags: [File]
 *     parameters:
 *       - in: path
 *         name: fileId
 *         required: true
 *         schema:
 *           type: integer
 *           minimum: 1
 *
 *     responses:
 *       200:
 *         content:
 *           application/json:
 *             example:
 *               response: Successful
 *               file:
 *                 id: 10
 *                 title: xyz
 *                 path: https://xyz-example.com
 *                 postId: 25
 *                 commentId: 10
 *
 *       400:
 *         content:
 *           application/json:
 *             example:
 *               response: Error
 *               error:
 *                 type: BadRequestError
 *                 path: /api/get-file-by-id
 *                 statusCode: 400
 *                 message: Bad request
 *
 *       404:
 *         content:
 *           application/json:
 *             example:
 *               response: Error
 *               error:
 *                 type: NotFoundError
 *                 path: /api/get-file-by-id
 *                 statusCode: 404
 *                 message: Not found
 *
 *       500:
 *         content:
 *           application/json:
 *             example:
 *               response: Error
 *               error:
 *                 type: InternalServerError
 *                 path: /api/get-file-by-id
 *                 statusCode: 500
 *                 message: Internal Server Error
 *
 */
router.get('/get-file-by-id/:id', getFileById);

/**
 * @swagger
 * /api/file/delete-file/{id}:
 *   delete:
 *     security:
 *       - bearerAuth: []
 *     description: Delete file.
 *     tags: [File]
 *     parameters:
 *       - in: path
 *         name: fileId
 *         required: true
 *         schema:
 *           type: integer
 *           minimum: 1
 *
 *     responses:
 *       200:
 *         content:
 *           application/json:
 *             example:
 *               response: Successful
 *
 *       400:
 *         content:
 *           application/json:
 *             example:
 *               response: Error
 *               error:
 *                 type: BadRequestError
 *                 path: /api/delete-file
 *                 statusCode: 400
 *                 message: Bad request
 *
 *       404:
 *         content:
 *           application/json:
 *             example:
 *               response: Error
 *               error:
 *                 type: NotFoundError
 *                 path: /api/delete-file
 *                 statusCode: 404
 *                 message: Not found
 *
 *       500:
 *         content:
 *           application/json:
 *             example:
 *               response: Error
 *               error:
 *                 type: InternalServerError
 *                 path: /api/delete-file
 *                 statusCode: 500
 *                 message: Internal Server Error
 *
 */
router.delete('/delete-file/:id', deleteFile);

/**
 * @swagger
 * /api/file/update-file/{id}:
 *   put:
 *     security:
 *       - bearerAuth: []
 *     description: Update file.
 *     tags: [File]
 *     parameters:
 *       - in: path
 *         name: fileId
 *         required: true
 *         schema:
 *           type: integer
 *           minimum: 1
 *
 *     responses:
 *       200:
 *         content:
 *           application/json:
 *             example:
 *               response: Successful
 *               file:
 *                 id: 10
 *                 title: abc
 *                 path: https://abc-example.com
 *                 postId: 25
 *                 commentId: 10
 *
 *       400:
 *         content:
 *           application/json:
 *             example:
 *               response: Error
 *               error:
 *                 type: BadRequestError
 *                 path: /api/update-file
 *                 statusCode: 400
 *                 message: Bad request
 *
 *       404:
 *         content:
 *           application/json:
 *             example:
 *               response: Error
 *               error:
 *                 type: NotFoundError
 *                 path: /api/update-file
 *                 statusCode: 404
 *                 message: Not found
 *
 *       500:
 *         content:
 *           application/json:
 *             example:
 *               response: Error
 *               error:
 *                 type: InternalServerError
 *                 path: /api/update-file
 *                 statusCode: 500
 *                 message: Internal Server Error
 *
 */
router.put('/update-file/:id', updateFile);

export default router;<|MERGE_RESOLUTION|>--- conflicted
+++ resolved
@@ -139,11 +139,7 @@
  *                 message: Internal Server Error
  *
  */
-<<<<<<< HEAD
 router.get('/get-all-files', getAllFiles);
-=======
-router.get('/getAllFiles', moderatorMiddleware, getAllFiles);
->>>>>>> dacdd613
 
 /**
  * @swagger
