import express from 'express';
import { createUser, deleteUser, getUsers, updateUser } from '../controllers/userController';
import adminMiddleware from '../middleware/adminMiddleware';
import moderatorMiddleware from '../middleware/moderatorMiddleware';
import verifyAuthentication from '../middleware/authUserMiddleware';

const router = express.Router();

/**
 * @swagger
 * components:
 *   securitySchemes:
 *     bearerAuth:
 *       type: http
 *       scheme: bearer
 *       bearerFormat: JWT
 *
 *   schemas:
 *     User:
 *       type: object
 *       properties:
 *         id:
 *           type: integer
 *           example: 10
 *         name:
 *           type: string
 *           example: "João Silva"
 *         email:
 *           type: string
 *           example: "joaosilva@ufpr.br"
 *         password:
 *           type: string
 *           example: "joaosilvapassword"
 *         role:
 *           type: string
 *           default: "USER"
 *           example: "USER"
 *         status:
 *           type: boolean
 *           default: true
 *           example: true
 *         courseId:
 *           type: integer
 *           example: 1
 *       required:
 *         - name
 *         - email
 *         - password
 *         - courseId
 */

/**
 * @swagger
 * /api/user/create-user:
 *   post:
 *     description: Create new user.
 *     tags: [User]
 *     requestBody:
 *       required: true
 *       content:
 *         application/json:
 *           schema:
 *             type: object
 *             $ref: '#/components/schemas/User'
 *
 *           example:
 *             name: João Silva Camargo
 *             email: joaosilva@ufpr.br
 *             password: joaosilvapassword
 *             courseId: 1
 *
 *     responses:
 *       201:
 *         content:
 *           application/json:
 *             example:
 *               response: Successful
 *               user:
 *                 id: 25
 *                 name: João Silva Camargo
 *                 email: joaosilva@ufpr.br
 *                 courseId: 1
 *
 *       400:
 *         content:
 *           application/json:
 *             example:
 *               response: Error
 *               error:
 *                 type: BadRequestError
 *                 path: /api/createUser
 *                 statusCode: 400
 *                 message: Bad request
 *
 *       404:
 *         content:
 *           application/json:
 *             example:
 *               response: Error
 *               error:
 *                 type: NotFoundError
 *                 path: /api/createUser
 *                 statusCode: 404
 *                 message: Not found
 *
 *       500:
 *         content:
 *           application/json:
 *             example:
 *               response: Error
 *               error:
 *                 type: InternalServerError
 *                 path: /api/createUser
 *                 statusCode: 500
 *                 message: Internal Server Error
 *
 */
router.post('/create-user', createUser);

/**
 * @swagger
 * /api/user/get-users:
 *   get:
 *     security:
 *       - bearerAuth: []
 *     description: Retrieve all users.
 *     tags: [User]
 *
 *     responses:
 *       200:
 *         content:
 *           application/json:
 *             example:
 *               response: Successful
 *               users: []
 *
 *       400:
 *         content:
 *           application/json:
 *             example:
 *               response: Error
 *               error:
 *                 type: BadRequestError
 *                 path: /api/get-users
 *                 statusCode: 400
 *                 message: Bad request
 *
 *       404:
 *         content:
 *           application/json:
 *             example:
 *               response: Error
 *               error:
 *                 type: NotFoundError
 *                 path: /api/get-users
 *                 statusCode: 404
 *                 message: Not found
 *
 *       500:
 *         content:
 *           application/json:
 *             example:
 *               response: Error
 *               error:
 *                 type: InternalServerError
 *                 path: /api/get-users
 *                 statusCode: 500
 *                 message: Internal Server Error
 *
 */
<<<<<<< HEAD
router.get('/get-users', verifyAuthentication, getUsers);
=======
router.get('/getUsers', moderatorMiddleware, getUsers);
>>>>>>> dacdd613

/**
 * @swagger
 * /api/user/updateUser/{userId}:
 *   put:
 *     security:
 *       - bearerAuth: []
 *     description: Update user.
 *     tags: [User]
 *     parameters:
 *       - in: path
 *         name: userId
 *         required: true
 *         schema:
 *           type: integer
 *           minimum: 1
 *
 *     responses:
 *       200:
 *         content:
 *           application/json:
 *             example:
 *               response: Successful
 *               user:
 *                 id: 25
 *                 name: João Silva Camargo Martins
 *                 email: joaosilvamartins@ufpr.br
 *                 courseId: 1
 *
 *       400:
 *         content:
 *           application/json:
 *             example:
 *               response: Error
 *               error:
 *                 type: BadRequestError
 *                 path: /api/update-user
 *                 statusCode: 400
 *                 message: Bad request
 *
 *       404:
 *         content:
 *           application/json:
 *             example:
 *               response: Error
 *               error:
 *                 type: NotFoundError
 *                 path: /api/update-user
 *                 statusCode: 404
 *                 message: Not found
 *
 *       500:
 *         content:
 *           application/json:
 *             example:
 *               response: Error
 *               error:
 *                 type: InternalServerError
 *                 path: /api/update-user
 *                 statusCode: 500
 *                 message: Internal Server Error
 *
 */
<<<<<<< HEAD
router.put('/update-user/:id', verifyAuthentication, updateUser);
=======
router.put('/updateUser/:userId', updateUser);
>>>>>>> dacdd613

/**
 * @swagger
 * /api/user/delete-user/{userId}:
 *   delete:
 *     security:
 *       - bearerAuth: []
 *     description: Delete user.
 *     tags: [User]
 *     parameters:
 *       - in: path
 *         name: userId
 *         required: true
 *         schema:
 *           type: integer
 *           minimum: 1
 *
 *     responses:
 *       200:
 *         content:
 *           application/json:
 *             example:
 *               response: Successful
 *
 *       400:
 *         content:
 *           application/json:
 *             example:
 *               response: Error
 *               error:
 *                 type: BadRequestError
 *                 path: /api/delete-user
 *                 statusCode: 400
 *                 message: Bad request
 *
 *       404:
 *         content:
 *           application/json:
 *             example:
 *               response: Error
 *               error:
 *                 type: NotFoundError
 *                 path: /api/delete-user
 *                 statusCode: 404
 *                 message: Not found
 *
 *       500:
 *         content:
 *           application/json:
 *             example:
 *               response: Error
 *               error:
 *                 type: InternalServerError
 *                 path: /api/delete-user
 *                 statusCode: 500
 *                 message: Internal Server Error
 *
 */
<<<<<<< HEAD
router.delete('/delete-user/:id', verifyAuthentication, deleteUser);
=======
router.delete('/deleteUser/:userId', moderatorMiddleware, deleteUser);
>>>>>>> dacdd613

export default router;<|MERGE_RESOLUTION|>--- conflicted
+++ resolved
@@ -168,11 +168,7 @@
  *                 message: Internal Server Error
  *
  */
-<<<<<<< HEAD
 router.get('/get-users', verifyAuthentication, getUsers);
-=======
-router.get('/getUsers', moderatorMiddleware, getUsers);
->>>>>>> dacdd613
 
 /**
  * @swagger
@@ -236,11 +232,7 @@
  *                 message: Internal Server Error
  *
  */
-<<<<<<< HEAD
 router.put('/update-user/:id', verifyAuthentication, updateUser);
-=======
-router.put('/updateUser/:userId', updateUser);
->>>>>>> dacdd613
 
 /**
  * @swagger
@@ -299,10 +291,6 @@
  *                 message: Internal Server Error
  *
  */
-<<<<<<< HEAD
 router.delete('/delete-user/:id', verifyAuthentication, deleteUser);
-=======
-router.delete('/deleteUser/:userId', moderatorMiddleware, deleteUser);
->>>>>>> dacdd613
 
 export default router;