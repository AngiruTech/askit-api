import dotenv from 'dotenv';
dotenv.config();
import express, { application } from 'express';
import bodyParser from 'body-parser';
import commentRoutes from './routes/commentRoutes';
import fileRoutes from './routes/fileRoutes';
import postRoutes from './routes/postRoutes';
import userRoutes from './routes/userRoutes';
import tagRoutes from './routes/tagRoutes';
import { verifyAuthentication } from './middleware/authUserMiddleware';
import loginRoutes from './routes/loginRoute';
import swaggerDocs from './config/swaggerConfig';
import swaggerUi from 'swagger-ui-express';
<<<<<<< HEAD
import swaggerFile from './swagger_output.json';
import { errorResponse } from './utils/responseHandler';
=======
>>>>>>> 2a068ce4

const app = express();
const port = process.env.PORT ? Number(process.env.PORT) : 4000;

app.use(express.json());
app.use(bodyParser.urlencoded({ extended: true}));
app.use(bodyParser.json());

/**
 * App routes
 */
app.use('/api-docs', swaggerUi.serve, swaggerUi.setup(swaggerDocs, {
    explorer: true,
}));
app.use('/api/user', userRoutes);
app.use('/api/file', verifyAuthentication, fileRoutes);
app.use('/api/comment', verifyAuthentication, commentRoutes);
app.use('/api/post', verifyAuthentication, postRoutes);
app.use('/api/tag', verifyAuthentication, tagRoutes);
app.use('/api', loginRoutes);

app.use(errorResponse);
app.listen(port, () => {
    console.log(`App running at http://localhost:${port}`);
});<|MERGE_RESOLUTION|>--- conflicted
+++ resolved
@@ -11,11 +11,8 @@
 import loginRoutes from './routes/loginRoute';
 import swaggerDocs from './config/swaggerConfig';
 import swaggerUi from 'swagger-ui-express';
-<<<<<<< HEAD
-import swaggerFile from './swagger_output.json';
 import { errorResponse } from './utils/responseHandler';
-=======
->>>>>>> 2a068ce4
+
 
 const app = express();
 const port = process.env.PORT ? Number(process.env.PORT) : 4000;
