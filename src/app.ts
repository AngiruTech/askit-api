--- conflicted
+++ resolved
@@ -2,8 +2,7 @@
 dotenv.config();
 import express from "express";
 import bodyParser from "body-parser";
-<<<<<<< HEAD
-import { createUser, getUsers } from "./controllers/UserController";
+import { createUser, deleteUser, getUsers, updateUserEmail, updateUserName, updateUserPassword } from "./controllers/UserController";
 import {
   deleteFile,
   getAllFiles,
@@ -13,9 +12,6 @@
 } from "./controllers/FileController";
 import cloudinary from "cloudinary";
 
-=======
-import { createUser, deleteUser, getUsers, updateUserEmail, updateUserName, updateUserPassword } from "./controllers/UserController";
->>>>>>> a016814b
 const app = express();
 const port = process.env.PORT ? Number(process.env.PORT) : 4000;
 export const cloud = cloudinary.v2;
@@ -28,8 +24,6 @@
 app.use(express.json());
 app.use(bodyParser.urlencoded({ extended: false }));
 app.use(bodyParser.json());
-<<<<<<< HEAD
-=======
 
 // User routes
 app.get("/user", getUsers);
@@ -38,14 +32,6 @@
 app.put("/user/update/password", updateUserPassword);
 app.put("/user/update/email", updateUserEmail);
 app.delete("/user/delete/:id", deleteUser);
->>>>>>> a016814b
-
-app.get("/", (_, res) => {
-    res.send("Script created by Matheus Souza.");
-});
-
-app.get("/getUsers", getUsers);
-app.post("/createUser", createUser);
 
 // File routes
 app.get("/files", getAllFiles);
@@ -55,9 +41,5 @@
 app.put("/files/update", updateFile);
 
 app.listen(port, () => {
-<<<<<<< HEAD
-  console.log(`App running at http://localhost:${port}`);
-=======
     console.log(`App running at http://localhost:${port}`);
->>>>>>> a016814b
 });