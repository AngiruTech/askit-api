import dotenv from "dotenv";
dotenv.config();
import express from "express";
import bodyParser from "body-parser";
<<<<<<< HEAD
import commentRoutes from "./routes/commentRoutes"
=======
import * as postController from "./controllers/PostController";
import * as tagController from "./controllers/TagController";
import { createUser, deleteUser, getUsers, updateUserEmail, updateUserName, updateUserPassword } from "./controllers/UserController";
import {
  deleteFile,
  getAllFiles,
  getFileById,
  updateFile,
  uploadFile,
} from "./controllers/FileController";
import cloudinary from "cloudinary";
>>>>>>> c73820ad

const app = express();
const port = process.env.PORT ? Number(process.env.PORT) : 4000;
export const cloud = cloudinary.v2;
cloud.config({
  cloud_name: process.env.CLOUD_NAME,
  api_key: process.env.API_KEY,
  api_secret: process.env.API_SECRET,
});

app.use(express.json());
app.use(bodyParser.urlencoded({ extended: false }));
app.use(bodyParser.json());

// Post routes
app.post("/posts", postController.create);
app.get("/posts", postController.index);
app.get("/posts/:id", postController.show);
app.put("/posts/:id", postController.update);
app.delete("/posts/:id", postController.destroy);

// Tag routes
app.post("/tags", tagController.create);
app.get("/tags", tagController.index);
app.get("/tags/:id", tagController.show);
app.put("/tags/:id", tagController.update);
app.delete("/tags/:id", tagController.destroy);

// User routes
app.get("/user", getUsers);
app.post("/user/create", createUser);
app.put("/user/update/username", updateUserName);
app.put("/user/update/password", updateUserPassword);
app.put("/user/update/email", updateUserEmail);
app.delete("/user/delete/:id", deleteUser);

// File routes
app.get("/files", getAllFiles);
app.get("/files/:id", getFileById);
app.post("/files/upload", uploadFile);
app.delete("/files/delete/:id", deleteFile);
app.put("/files/update", updateFile);

app.listen(port, () => {
<<<<<<< HEAD
  console.log(`App running at http://localhost:${port}`);
});

/**
 * App routes
 */
app.use('/api/comments', commentRoutes);
=======
    console.log(`App running at http://localhost:${port}`);
});
>>>>>>> c73820ad
<|MERGE_RESOLUTION|>--- conflicted
+++ resolved
@@ -2,9 +2,7 @@
 dotenv.config();
 import express from "express";
 import bodyParser from "body-parser";
-<<<<<<< HEAD
 import commentRoutes from "./routes/commentRoutes"
-=======
 import * as postController from "./controllers/PostController";
 import * as tagController from "./controllers/TagController";
 import { createUser, deleteUser, getUsers, updateUserEmail, updateUserName, updateUserPassword } from "./controllers/UserController";
@@ -16,7 +14,6 @@
   uploadFile,
 } from "./controllers/FileController";
 import cloudinary from "cloudinary";
->>>>>>> c73820ad
 
 const app = express();
 const port = process.env.PORT ? Number(process.env.PORT) : 4000;
@@ -30,6 +27,11 @@
 app.use(express.json());
 app.use(bodyParser.urlencoded({ extended: false }));
 app.use(bodyParser.json());
+
+/**
+ * App routes
+ */
+app.use('/api/comments', commentRoutes);
 
 // Post routes
 app.post("/posts", postController.create);
@@ -61,15 +63,5 @@
 app.put("/files/update", updateFile);
 
 app.listen(port, () => {
-<<<<<<< HEAD
   console.log(`App running at http://localhost:${port}`);
-});
-
-/**
- * App routes
- */
-app.use('/api/comments', commentRoutes);
-=======
-    console.log(`App running at http://localhost:${port}`);
-});
->>>>>>> c73820ad
+});