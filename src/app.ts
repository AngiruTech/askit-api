import dotenv from 'dotenv';
dotenv.config();
import express from 'express';
import bodyParser from 'body-parser';
import commentRoutes from './routes/commentRoutes';
import fileRoutes from './routes/fileRoutes';
import postRoutes from './routes/postRoutes';
import userRoutes from './routes/userRoutes';
import tagRoutes from './routes/tagRoutes';
import verifyAuthentication from './middleware/authUserMiddleware';
import loginRoutes from './routes/loginRoute';
import swaggerDocs from './config/swaggerConfig';
import swaggerUi from 'swagger-ui-express';
import { errorResponse } from './utils/responseHandler';


const app = express();
const port = process.env.PORT ? Number(process.env.PORT) : 4000;

app.use(express.json());
app.use(bodyParser.urlencoded({ extended: true}));
app.use(bodyParser.json());

/**
 * App routes
 */
app.use('/api-docs', swaggerUi.serve, swaggerUi.setup(swaggerDocs, {
    explorer: true,
}));
app.use('/api/user', userRoutes);
app.use('/api/file', verifyAuthentication, fileRoutes);
app.use('/api/comment', verifyAuthentication, commentRoutes);
app.use('/api/post', verifyAuthentication, postRoutes);
app.use('/api/tag', verifyAuthentication, tagRoutes);
app.use('/api', loginRoutes);

<<<<<<< HEAD
app.use(errorResponse);
=======
>>>>>>> 9327de5a
app.listen(port, () => {
    console.log(`App running at http://localhost:${port}`);
});<|MERGE_RESOLUTION|>--- conflicted
+++ resolved
@@ -34,10 +34,7 @@
 app.use('/api/tag', verifyAuthentication, tagRoutes);
 app.use('/api', loginRoutes);
 
-<<<<<<< HEAD
 app.use(errorResponse);
-=======
->>>>>>> 9327de5a
 app.listen(port, () => {
     console.log(`App running at http://localhost:${port}`);
 });