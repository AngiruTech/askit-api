--- conflicted
+++ resolved
@@ -2,11 +2,8 @@
 dotenv.config();
 import express from "express";
 import bodyParser from "body-parser";
-<<<<<<< HEAD
-import { createUser, getUsers } from "./controllers/UserController";
 import * as postController from "./controllers/PostController";
 import * as tagController from "./controllers/TagController";
-=======
 import { createUser, deleteUser, getUsers, updateUserEmail, updateUserName, updateUserPassword } from "./controllers/UserController";
 import {
   deleteFile,
@@ -17,7 +14,6 @@
 } from "./controllers/FileController";
 import cloudinary from "cloudinary";
 
->>>>>>> 13f442ad
 const app = express();
 const port = process.env.PORT ? Number(process.env.PORT) : 4000;
 export const cloud = cloudinary.v2;
@@ -30,10 +26,6 @@
 app.use(express.json());
 app.use(bodyParser.urlencoded({ extended: false }));
 app.use(bodyParser.json());
-<<<<<<< HEAD
-
-app.get("/getUsers", getUsers);
-app.post("/createUser", createUser);
 
 // Post routes
 app.post("/posts", postController.create);
@@ -48,14 +40,6 @@
 app.get("/tags/:id", tagController.show);
 app.put("/tags/:id", tagController.update);
 app.delete("/tags/:id", tagController.destroy);
-
-app.get("/", (_, res) => {
-	res.send("Script created by Matheus Souza.");
-});
-
-app.listen(port, () => {
-	console.log(`App running at http://localhost:${port}`);
-=======
 
 // User routes
 app.get("/user", getUsers);
@@ -74,5 +58,4 @@
 
 app.listen(port, () => {
     console.log(`App running at http://localhost:${port}`);
->>>>>>> 13f442ad
 });