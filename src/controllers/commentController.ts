--- conflicted
+++ resolved
@@ -1,29 +1,8 @@
-<<<<<<< HEAD
 import { NextFunction, Request, Response } from 'express';
-import { PrismaClient } from '@prisma/client';
-=======
-import { Request, Response } from 'express';
 import prismaClient from '../services/prisma/prismaClient';
->>>>>>> 9327de5a
 import { z } from 'zod';
 import { formatSuccessResponse, asyncHandler } from '../utils/responseHandler';
 import  integerValidator from '../utils/integerValidator';
-
-<<<<<<< HEAD
-const prisma = new PrismaClient();
-=======
-const integerValidator = z
-    .string()
-    .refine(
-        (value) => {
-            return /^\d+$/.test(value);
-        },
-        {
-            message: 'Value must be a valid integer',
-        }
-    )
-    .transform((value) => parseInt(value));
->>>>>>> 9327de5a
 
 /**
  * Get all comments.
@@ -32,16 +11,10 @@
  * @param {Response} res - Express Response object.
  * @returns {Promise<void>}
  */
-<<<<<<< HEAD
 export const getAllComments = asyncHandler(async(req: Request, res: Response, next: NextFunction): Promise<void> => {
-    const comments = await prisma.comment.findMany();
+    const comments = await prismaClient.comment.findMany();
     res.status(200).json(formatSuccessResponse(comments));
 });
-=======
-export const getAllComments = async (req: Request, res: Response): Promise<void> => {
-    try {
-        const comments = await prismaClient.comment.findMany();
->>>>>>> 9327de5a
 
 /**
  * Get all comments of a user.
@@ -53,11 +26,11 @@
 export const getCommentsByUserId = asyncHandler(async(req: Request, res: Response): Promise<void> => {
     const authorId = await integerValidator.parseAsync(req.params.userId);
 
-    await prisma.user.findUniqueOrThrow({
+    await prismaClient.user.findUniqueOrThrow({
         where: { id: authorId }
     });
 
-    const comments = await prisma.comment.findMany({
+    const comments = await prismaClient.comment.findMany({
         where: { authorId }
     });
 
@@ -71,35 +44,15 @@
  * @param {Response} res - Express Response object.
  * @returns {Promise<void>}
  */
-<<<<<<< HEAD
 export const getMyComments = asyncHandler(async(req: Request, res: Response): Promise<void> => {
     const authorId = await integerValidator.parseAsync(req.params.userId);
 
-    const comments = await prisma.comment.findMany({
+    const comments = await prismaClient.comment.findMany({
         where: { authorId }
     });
 
     res.status(200).json(formatSuccessResponse(comments));
 });
-=======
-export const getCommentsByUserId = async (req: Request, res: Response): Promise<void> => {
-    try {
-        const authorId = await integerValidator.parseAsync(req.params.authorId);
-
-        const comments = await prismaClient.comment.findMany({
-            where: { authorId },
-        });
-
-        res.status(200).json(comments);
-    } catch (error) {
-        if (error.name === 'ZodError') {
-            res.status(400).json({ error: error });
-        } else {
-            res.status(500).json({ message: 'Internal server error', error: error });
-        }
-    }
-};
->>>>>>> 9327de5a
 
 /**
  * Create a new comment.
@@ -117,19 +70,18 @@
         parentCommentId: z.number().optional(),
         files: z.any().optional(),
     });
-<<<<<<< HEAD
 
     const { authorId, content, category, files, postId, parentCommentId } = createCommentSchema.parse(req.body);
 
-    await prisma.user.findUniqueOrThrow({
+    await prismaClient.user.findUniqueOrThrow({
         where: { id: authorId }
     });
 
-    await prisma.post.findUniqueOrThrow({
+    await prismaClient.post.findUniqueOrThrow({
         where: { id: postId }
     });
 
-    const comment = await prisma.comment.create({
+    const comment = await prismaClient.comment.create({
         data: {
             authorId,
             content,
@@ -141,30 +93,6 @@
 
     res.status(201).json(formatSuccessResponse(comment));
 });
-=======
-    try {
-        const { authorId, content, category, files, postId, parentCommentId } = createCommentSchema.parse(req.body);
-
-        const comment = await prismaClient.comment.create({
-            data: {
-                authorId,
-                content,
-                category,
-                postId,
-                parentCommentId,
-            },
-        });
-
-        res.status(201).json(comment);
-    } catch (error) {
-        if (error.name === 'ZodError') {
-            res.status(400).json({ error: error });
-        } else {
-            res.status(500).json({ message: 'Internal server error', error: error });
-        }
-    }
-};
->>>>>>> 9327de5a
 
 /**
  * Delete a comment.
@@ -172,37 +100,15 @@
  * @param {Request} req - Express Request object.
  * @param {Response} res - Express Response object.
  */
-<<<<<<< HEAD
 export const deleteComment = asyncHandler(async (req: Request, res: Response): Promise<void> => {
     const id = await integerValidator.parseAsync(req.params.commentId);
 
-    const deletedComment = await prisma.comment.delete({
+    const deletedComment = await prismaClient.comment.delete({
         where: { id },
     });
 
     res.status(200).json(formatSuccessResponse(deletedComment));
 });
-=======
-export const deleteComment = async (req: Request, res: Response): Promise<void> => {
-    try {
-        const id = await integerValidator.parseAsync(req.params.commentId);
-
-        const deletedComment = await prismaClient.comment.delete({
-            where: { id },
-        });
-
-        res.status(200).json(deletedComment);
-    } catch (error) {
-        if (error.name === 'ZodError') {
-            res.status(400).json({ error: error });
-        } else if (error.code === 'P2025') {
-            res.status(404).json({ message: 'Comment not found!' });
-        } else {
-            res.status(500).json({ message: 'Internal server error' });
-        }
-    }
-};
->>>>>>> 9327de5a
 
 /**
  * Update a comment.
@@ -211,26 +117,20 @@
  * @param {Response} res - Express Response object.
  * @returns {Promise<void>}
  */
-<<<<<<< HEAD
 export const updateComment = asyncHandler(async (req: Request, res: Response): Promise<void> => {
    const updateCommentSchema = z.object({
-=======
-export const updateComment = async (req: Request, res: Response): Promise<void> => {
-    const updateCommentSchema = z.object({
->>>>>>> 9327de5a
         content: z.string().optional(),
         category: z.string().optional(),
         postId: z.number().optional(),
         parentCommentId: z.number().optional(),
         files: z.any().optional(),
     });
-<<<<<<< HEAD
 
     const id = await integerValidator.parseAsync(req.params.commentId);
 
     const { content, category, postId, parentCommentId } = updateCommentSchema.parse(req.body);
 
-    const updatedComment = await prisma.comment.update({
+    const updatedComment = await prismaClient.comment.update({
         where: {
             id,
         },
@@ -243,34 +143,4 @@
     });
 
     res.status(200).json(formatSuccessResponse(updatedComment));
-});
-=======
-    try {
-        const id = await integerValidator.parseAsync(req.params.commentId);
-
-        const { content, category, postId, parentCommentId } = updateCommentSchema.parse(req.body);
-
-        const updatedComment = await prismaClient.comment.update({
-            where: {
-                id,
-            },
-            data: {
-                content,
-                category,
-                postId,
-                parentCommentId,
-            },
-        });
-
-        res.status(200).json(updatedComment);
-    } catch (error) {
-        if (error.name === 'ZodError') {
-            res.status(400).json({ error: error });
-        } else if (error.code === 'P2025') {
-            res.status(404).json({ message: 'Comment not found!' });
-        } else {
-            res.status(500).json({ message: 'Internal server error' });
-        }
-    }
-};
->>>>>>> 9327de5a
+});