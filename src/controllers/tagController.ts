import { Response, Request } from 'express';
import { Tag } from '@prisma/client';
import prismaClient from '../services/prisma/prismaClient';
import { z } from 'zod';
import { asyncHandler, formatSuccessResponse } from '../utils/responseHandler';
import integerValidator from '../utils/integerValidator';

/**
 * Create a new tag.
 *
 * @param {Request} req - Express Request object.
 * @param {Response} res - Express Response object.
 * @returns {Promise<void>}
 */
export const createTag = asyncHandler(async (req: Request, res: Response): Promise<void> => {
    const createSchema = z.object({
        key: z.string().min(1).max(255),
        categoryId: z.number().int(),
    });

    const { key, categoryId } = createSchema.parse(req.body);

    const createdTag: Tag = await prismaClient.tag.create({
        data: {
            key,
            categoryId,
        },
    });

    res.status(201).json(formatSuccessResponse(createdTag));
});

/**
 * Update a tag.
 *
 * @param {Request} req - Express Request object.
 * @param {Response} res - Express Response object.
 * @returns {Promise<void>}
 */
export const updateTag = asyncHandler(async (req: Request, res: Response): Promise<void> => {
    const updateSchema = z.object({
        key: z.string().min(1).max(255).optional(),
        categoryId: z.number().int().optional(),
    });
    const id = await integerValidator.parseAsync(req.params.tagId);
    const { key, categoryId } = updateSchema.parse(req.body);

    const updatedTag: Tag = await prismaClient.tag.update({
        where: {
            id,
        },
        data: {
            key,
            categoryId,
        },
    });

    res.status(200).json(formatSuccessResponse(updatedTag));
});

/**
 * Get all tags.
 *
 * @param {Request} req - Express Request object.
 * @param {Response} res - Express Response object.
 * @returns {Promise<void>}
 */
export const getAllTags = asyncHandler(async (req: Request, res: Response): Promise<void> => {
    const tags: Tag[] = await prismaClient.tag.findMany();
    res.status(200).json(formatSuccessResponse(tags));
});

/**
 * Get a tag.
 *
 * @param {Request} req - Express Request object.
 * @param {Response} res - Express Response object.
 * @returns {Promise<void>}
 */
export const getTag = asyncHandler(async (req: Request, res: Response): Promise<void> => {
    const id = await integerValidator.parseAsync(req.params.tagId);

    const tag: Tag = await prismaClient.tag.findUniqueOrThrow({
        where: {
            id,
        },
    });

    res.status(200).json(formatSuccessResponse(tag));
});

/**
 * Delete a tag.
 *
 * @param {Request} req - Express Request object.
 * @param {Response} res - Express Response object.
 * @returns {Promise<void>}
 */
export const deleteTag = asyncHandler(async (req: Request, res: Response): Promise<void> => {
    const id = await integerValidator.parseAsync(req.params.tagId);

<<<<<<< HEAD
    const deletedTag = await prismaClient.tag.delete({
=======
    const deletedTag: Tag = await prismaClient.tag.delete({
>>>>>>> 842b6e6c
        where: {
            id,
        },
    });

    res.status(200).json(formatSuccessResponse(deletedTag));
});<|MERGE_RESOLUTION|>--- conflicted
+++ resolved
@@ -99,11 +99,7 @@
 export const deleteTag = asyncHandler(async (req: Request, res: Response): Promise<void> => {
     const id = await integerValidator.parseAsync(req.params.tagId);
 
-<<<<<<< HEAD
-    const deletedTag = await prismaClient.tag.delete({
-=======
     const deletedTag: Tag = await prismaClient.tag.delete({
->>>>>>> 842b6e6c
         where: {
             id,
         },
