import { Response, Request } from 'express';
<<<<<<< HEAD
import { Tag, PrismaClient } from '@prisma/client';
=======
import prismaClient from '../services/prisma/prismaClient';
>>>>>>> 9327de5a
import { z } from 'zod';
import { asyncHandler, formatSuccessResponse } from '../utils/responseHandler';

const integerValidator = z
    .string()
    .refine(
        (value) => {
            return /^\d+$/.test(value);
        },
        {
            message: 'Value must be a valid integer',
        }
    )
    .transform((value) => parseInt(value));

/**
 * Create a new tag.
 *
 * @param {Request} req - Express Request object.
 * @param {Response} res - Express Response object.
 * @returns {Promise<void>}
 */
export const createTag = asyncHandler(async (req: Request, res: Response): Promise<void> => {
    const createSchema = z.object({
        key: z.string().min(1).max(255),
        categoryId: z.number().int(),
    });

    const { key, categoryId } = createSchema.parse(req.body);

<<<<<<< HEAD
    const createdTag = await prisma.tag.create({
        data: {
            key,
            categoryId
        },
    });
=======
        const createdTag = await prismaClient.tag.create({
            data: {
                key,
                categoryId,
            },
        });
>>>>>>> 9327de5a

    res.status(201).json(formatSuccessResponse(createdTag));
});

/**
 * Update a tag.
 *
 * @param {Request} req - Express Request object.
 * @param {Response} res - Express Response object.
 * @returns {Promise<void>}
 */
export const updateTag = asyncHandler(async (req: Request, res: Response): Promise<void> => {
    const updateSchema = z.object({
        key: z.string().min(1).max(255).optional(),
    });
    const id = await integerValidator.parseAsync(req.params.tagId);
    const { key } = updateSchema.parse(req.body);

<<<<<<< HEAD
    const updatedTag: Tag = await prisma.tag.update({
        where: {
            id
        },
        data: {
            key
        },
    });
=======
    try {
        const id = await integerValidator.parseAsync(req.params.tagId);
        const { key } = updateSchema.parse(req.body);

        const updatedTag = await prismaClient.tag.update({
            where: {
                id,
            },
            data: {
                key,
            },
        });
>>>>>>> 9327de5a

    res.status(200).json(formatSuccessResponse(updatedTag));
});

/**
 * Get all tags.
 *
 * @param {Request} req - Express Request object.
 * @param {Response} res - Express Response object.
 * @returns {Promise<void>}
 */
<<<<<<< HEAD
export const getAllTags = asyncHandler(async (req: Request, res: Response): Promise<void> => {
    const tags = await prisma.tag.findMany();
    res.status(200).json(formatSuccessResponse(tags));
});
=======
export const getAllTags = async (req: Request, res: Response): Promise<void> => {
    try {
        const tags = await prismaClient.tag.findMany();

        res.status(200).json({ tags: tags });
    } catch (error) {
        res.status(500).json({ message: 'Internal server error.', error: error.message });
    }
};
>>>>>>> 9327de5a

/**
 * Get a tag.
 *
 * @param {Request} req - Express Request object.
 * @param {Response} res - Express Response object.
 * @returns {Promise<void>}
 */
<<<<<<< HEAD
export const getTag = asyncHandler(async (req: Request, res: Response): Promise<void> => {
    const id = await integerValidator.parseAsync(req.params.tagId);

    const tag = await prisma.tag.findUniqueOrThrow({
        where: {
            id
=======
export const getTag = async (req: Request, res: Response): Promise<void> => {
    try {
        const id = await integerValidator.parseAsync(req.body.tagId);
        const tag = await prismaClient.tag.findUnique({
            where: {
                id,
            },
        });

        res.status(200).json({ tag: tag });
    } catch (error) {
        if (error.name === 'ZodError') {
            res.status(400).json({ error: error });
        } else if (error.code === 'P2025') {
            res.status(404).json({ message: 'Tag not found!' });
        } else {
            res.status(500).json({ message: 'Internal server error' });
>>>>>>> 9327de5a
        }
    });
    
    res.status(200).json(formatSuccessResponse(tag));
});

/**
 * Delete a tag.
 *
 * @param {Request} req - Express Request object.
 * @param {Response} res - Express Response object.
 * @returns {Promise<void>}
 */
<<<<<<< HEAD
export const deleteTag = asyncHandler(async (req: Request, res: Response): Promise<void> => {
    const id = await integerValidator.parseAsync(req.params.tagId);
=======
export const deleteTag = async (req: Request, res: Response): Promise<void> => {
    try {
        const id = await integerValidator.parseAsync(req.body.tagId);
        await prismaClient.tag.deleteMany({ where: { id } });
>>>>>>> 9327de5a

    const deletedTag = await prisma.tag.deleteMany({ 
        where: { 
            id 
        } 
    });

    res.status(200).json(formatSuccessResponse(deletedTag));
});<|MERGE_RESOLUTION|>--- conflicted
+++ resolved
@@ -1,23 +1,9 @@
 import { Response, Request } from 'express';
-<<<<<<< HEAD
-import { Tag, PrismaClient } from '@prisma/client';
-=======
+import { Tag } from '@prisma/client';
 import prismaClient from '../services/prisma/prismaClient';
->>>>>>> 9327de5a
 import { z } from 'zod';
 import { asyncHandler, formatSuccessResponse } from '../utils/responseHandler';
-
-const integerValidator = z
-    .string()
-    .refine(
-        (value) => {
-            return /^\d+$/.test(value);
-        },
-        {
-            message: 'Value must be a valid integer',
-        }
-    )
-    .transform((value) => parseInt(value));
+import integerValidator from '../utils/integerValidator';
 
 /**
  * Create a new tag.
@@ -34,21 +20,12 @@
 
     const { key, categoryId } = createSchema.parse(req.body);
 
-<<<<<<< HEAD
-    const createdTag = await prisma.tag.create({
+    const createdTag = await prismaClient.tag.create({
         data: {
             key,
             categoryId
         },
     });
-=======
-        const createdTag = await prismaClient.tag.create({
-            data: {
-                key,
-                categoryId,
-            },
-        });
->>>>>>> 9327de5a
 
     res.status(201).json(formatSuccessResponse(createdTag));
 });
@@ -67,8 +44,7 @@
     const id = await integerValidator.parseAsync(req.params.tagId);
     const { key } = updateSchema.parse(req.body);
 
-<<<<<<< HEAD
-    const updatedTag: Tag = await prisma.tag.update({
+    const updatedTag: Tag = await prismaClient.tag.update({
         where: {
             id
         },
@@ -76,20 +52,6 @@
             key
         },
     });
-=======
-    try {
-        const id = await integerValidator.parseAsync(req.params.tagId);
-        const { key } = updateSchema.parse(req.body);
-
-        const updatedTag = await prismaClient.tag.update({
-            where: {
-                id,
-            },
-            data: {
-                key,
-            },
-        });
->>>>>>> 9327de5a
 
     res.status(200).json(formatSuccessResponse(updatedTag));
 });
@@ -101,22 +63,10 @@
  * @param {Response} res - Express Response object.
  * @returns {Promise<void>}
  */
-<<<<<<< HEAD
 export const getAllTags = asyncHandler(async (req: Request, res: Response): Promise<void> => {
-    const tags = await prisma.tag.findMany();
+    const tags = await prismaClient.tag.findMany();
     res.status(200).json(formatSuccessResponse(tags));
 });
-=======
-export const getAllTags = async (req: Request, res: Response): Promise<void> => {
-    try {
-        const tags = await prismaClient.tag.findMany();
-
-        res.status(200).json({ tags: tags });
-    } catch (error) {
-        res.status(500).json({ message: 'Internal server error.', error: error.message });
-    }
-};
->>>>>>> 9327de5a
 
 /**
  * Get a tag.
@@ -125,32 +75,12 @@
  * @param {Response} res - Express Response object.
  * @returns {Promise<void>}
  */
-<<<<<<< HEAD
 export const getTag = asyncHandler(async (req: Request, res: Response): Promise<void> => {
     const id = await integerValidator.parseAsync(req.params.tagId);
 
-    const tag = await prisma.tag.findUniqueOrThrow({
+    const tag = await prismaClient.tag.findUniqueOrThrow({
         where: {
             id
-=======
-export const getTag = async (req: Request, res: Response): Promise<void> => {
-    try {
-        const id = await integerValidator.parseAsync(req.body.tagId);
-        const tag = await prismaClient.tag.findUnique({
-            where: {
-                id,
-            },
-        });
-
-        res.status(200).json({ tag: tag });
-    } catch (error) {
-        if (error.name === 'ZodError') {
-            res.status(400).json({ error: error });
-        } else if (error.code === 'P2025') {
-            res.status(404).json({ message: 'Tag not found!' });
-        } else {
-            res.status(500).json({ message: 'Internal server error' });
->>>>>>> 9327de5a
         }
     });
     
@@ -164,17 +94,10 @@
  * @param {Response} res - Express Response object.
  * @returns {Promise<void>}
  */
-<<<<<<< HEAD
 export const deleteTag = asyncHandler(async (req: Request, res: Response): Promise<void> => {
     const id = await integerValidator.parseAsync(req.params.tagId);
-=======
-export const deleteTag = async (req: Request, res: Response): Promise<void> => {
-    try {
-        const id = await integerValidator.parseAsync(req.body.tagId);
-        await prismaClient.tag.deleteMany({ where: { id } });
->>>>>>> 9327de5a
 
-    const deletedTag = await prisma.tag.deleteMany({ 
+    const deletedTag = await prismaClient.tag.deleteMany({ 
         where: { 
             id 
         } 
