import { Response, Request } from 'express';
import { Role } from '@prisma/client';
import { z } from 'zod';
import { hashPassword, verifyPassword } from '../utils/bcryptUtil';
<<<<<<< HEAD
import validateUserIdentity from '../services/tokenJwtService/validateUserIdentity';

const prisma = new PrismaClient();
=======
import prismaClient from '../services/prisma/prismaClient';
>>>>>>> 9ff806ad

const integerValidator = z
    .string()
    .refine(
        (value) => {
            return /^\d+$/.test(value);
        },
        {
            message: 'Value must be a valid integer',
        }
    )
    .transform((value) => parseInt(value));

/**
 * Get all users.
 *
 * @param {Response} res - Express Response object.
 * @returns {Promise<void>}
 */
export const getUsers = async (_: Request, res: Response): Promise<void> => {
    try {
        const users = await prismaClient.user.findMany({
            select: {
                id: true,
                name: true,
                email: true,
                course: true,
                password: false,
                role: false,
                status: false,
            },
            orderBy: {
                name: 'asc',
            },
        });
        res.status(200).json(users);
    } catch (error) {
        if (error.name === 'AdminOnly') {
            res.status(401).json({ message: error.message });
        } else {
            res.status(500).json({ message: error.message || 'Internal server error' });
        }
    }
};

/**
 * Create a new user.
 *
 * @param {Request} req - Express Request object.
 * @param {Response} res - Express Response object.
 * @returns {Promise<void>}
 */
export const createUser = async (req: Request, res: Response): Promise<void> => {
    const createUserSchema = z.object({
<<<<<<< HEAD
        name: z.string().min(1).max(255),
        email: z
            .string()
            .email()
            .min(1)
            .max(255)
            .refine((val) => val.endsWith('@ufpr.br' || '@inf.ufpr.br')),
        password: z.string().min(8).max(255),
        role: z.enum([Role.ADMIN, Role.USER, Role.MOD]),
=======
        name: z.string(),
        email: z.string().email(),
        password: z.string().min(8, 'Needs at least 8 characters!'),
        role: z.enum([Role.ADMIN, Role.USER]),
>>>>>>> 9ff806ad
        status: z.boolean(),
        courseId: z.number(),
    });
    try {
        const { name, email, role, status, courseId } = createUserSchema.parse(req.body);
        let { password } = createUserSchema.parse(req.body);

        const hash = await hashPassword(password, 11);
        if (!hashPassword) throw new Error('Failed to encrypt password!');
        password = hash;

        const user = await prismaClient.user.create({
            data: {
                name,
                email,
                password,
                role,
                status,
                courseId,
            },
        });

        res.status(201).json({
            message: 'User created!',
            user: {
                id: user.id,
                name: user.name,
                email: user.email,
                role: user.role,
                status: user.status,
            },
        });
    } catch (error) {
        res.status(500).json({ message: 'Internal server error', error: error });
    }
};

/**
 * Update a user.
 *
 * @param {Request} req - Express Request object.
 * @param {Response} res - Express Response object.
 * @returns {Promise<void>}
 */
export const updateUser = async (req: Request, res: Response): Promise<void> => {
<<<<<<< HEAD
    try {
        const updateUserSchema = z
            .object({
                newName: z.string().min(1).max(255).optional(),
                email: z
                    .string()
                    .email()
                    .refine((val) => val.endsWith('@ufpr.br'))
                    .optional(),
                newEmail: z
                    .string()
                    .email()
                    .refine((val) => val.endsWith('@ufpr.br'))
                    .optional(),
                newCourseId: z.number().int().optional(),
                password: z.string().min(8).max(255).optional(),
                newPassword: z.string().min(8).max(255).optional(),
            })
            .refine(
                (data) => {
                    if ((!data.email && data.newEmail) || (data.email && !data.newEmail)) return false;
                    if ((data.password && !data.newPassword) || (!data.password && data.newPassword)) return false;

                    return true;
                },
                {
                    message: 'Email or password cannot be updated as some data is missing',
                }
            );

        const id = await integerValidator.parseAsync(req.params.userId);

        const { newName, email, newEmail, newCourseId, password, newPassword } = await updateUserSchema.parseAsync(req.body);
=======
    const updateUserSchema = z
        .object({
            newName: z.string().min(1).max(255).optional(),
            newRole: z.enum([Role.ADMIN, Role.USER]),
            email: z.string().email().optional(),
            newEmail: z.string().email().optional(),
            newCourseId: z.number().optional(),
            password: z.string().min(1).max(255).optional(),
            newPassword: z.string().min(1).max(255).optional(),
        })
        .refine((data) => (data.email && !data.newEmail) || (!data.email && data.newEmail), {
            message: 'Email cannot be updated as some data is missing',
            path: ['email', 'newEmail'],
        })
        .refine((data) => (data.password && !data.newPassword) || (!data.password && data.newPassword), {
            message: 'Password cannot be updated as some data is missing',
            path: ['password', 'password'],
        });

    try {
        const id = await integerValidator.parseAsync(req.body.tagId);
        const { newName, email, newEmail, newCourseId, password, newPassword, newRole } = await updateUserSchema.parseAsync(req.body);
>>>>>>> 9ff806ad

        const user = await prismaClient.user.findUniqueOrThrow({
            where: {
                id: id,
            },
        });

<<<<<<< HEAD
        // validating if the target user of the update is the same as the token
        if (!validateUserIdentity(user.email, req.headers.authorization)) throw new Error('Unauthorized user');

        if (email && email !== user.email) throw new Error('Current email or password is wrong.');

        if (password) {
            const resultComparison = await verifyPassword(password, user.password);
            if (!resultComparison) throw new Error('Current email or password is wrong.');
        }

        const encriptedNewPassword = await hashPassword(newPassword, 11);
        if (!encriptedNewPassword) throw new Error('Unable to update password!');
=======
        if (email && email !== user.email) throw new Error('Current email is wrong.');
        //res.status(400).json({ message: 'Current email is wrong!'})

        const resultComparison = await verifyPassword(password, user.password);
        if (password && !resultComparison) throw new Error('Current password is wrong.');
        //res.status(400).json({ message: 'Current password is wrong!'})
>>>>>>> 9ff806ad

        await prismaClient.user.update({
            where: {
                id,
            },
            data: {
                name: newName,
                email: newEmail,
<<<<<<< HEAD
                password: encriptedNewPassword,
=======
                password: newPassword,
                role: newRole,
>>>>>>> 9ff806ad
                courseId: newCourseId,
            },
        });

        res.status(200).json({ message: 'User updated!' });
    } catch (error) {
        if (error.name === 'ZodError') {
            res.status(400).json({ error: error });
        } else if (error.code === 'P2025') {
            res.status(400).json({ message: 'Unable to update user!' });
        } else {
            res.status(500).json({ message: error.message || 'Unable to update user!' });
        }
    }
};

/**
 * Delete a user.
 *
 * @param {Request} req - Express Request object.
 * @param {Response} res - Express Response object.
 * @returns {Promise<void>}
 */
export const deleteUser = async (req: Request, res: Response): Promise<void> => {
    try {
        const userId = await integerValidator.parseAsync(req.params.userId);

        const user = await prisma.user.findFirstOrThrow({
            where: {
                id: userId,
            },
        });

        // validating if the target user of the delete is the same as the token
        if (!validateUserIdentity(user.email, req.headers.authorization)) throw new Error();

        await prismaClient.user.delete({
            where: {
                id: userId,
            },
        });

        res.status(200).json({ message: 'User deleted!' });
    } catch (error) {
        if (error.name === 'ZodError') {
            res.status(400).json({ error: error });
        } else {
            res.status(500).json({ message: 'Unable to delete user!' });
        }
    }
};<|MERGE_RESOLUTION|>--- conflicted
+++ resolved
@@ -2,13 +2,8 @@
 import { Role } from '@prisma/client';
 import { z } from 'zod';
 import { hashPassword, verifyPassword } from '../utils/bcryptUtil';
-<<<<<<< HEAD
 import validateUserIdentity from '../services/tokenJwtService/validateUserIdentity';
-
-const prisma = new PrismaClient();
-=======
 import prismaClient from '../services/prisma/prismaClient';
->>>>>>> 9ff806ad
 
 const integerValidator = z
     .string()
@@ -63,7 +58,6 @@
  */
 export const createUser = async (req: Request, res: Response): Promise<void> => {
     const createUserSchema = z.object({
-<<<<<<< HEAD
         name: z.string().min(1).max(255),
         email: z
             .string()
@@ -71,14 +65,8 @@
             .min(1)
             .max(255)
             .refine((val) => val.endsWith('@ufpr.br' || '@inf.ufpr.br')),
-        password: z.string().min(8).max(255),
+        password: z.string().min(8, 'Needs at least 8 characters!').max(255),
         role: z.enum([Role.ADMIN, Role.USER, Role.MOD]),
-=======
-        name: z.string(),
-        email: z.string().email(),
-        password: z.string().min(8, 'Needs at least 8 characters!'),
-        role: z.enum([Role.ADMIN, Role.USER]),
->>>>>>> 9ff806ad
         status: z.boolean(),
         courseId: z.number(),
     });
@@ -124,7 +112,6 @@
  * @returns {Promise<void>}
  */
 export const updateUser = async (req: Request, res: Response): Promise<void> => {
-<<<<<<< HEAD
     try {
         const updateUserSchema = z
             .object({
@@ -143,32 +130,6 @@
                 password: z.string().min(8).max(255).optional(),
                 newPassword: z.string().min(8).max(255).optional(),
             })
-            .refine(
-                (data) => {
-                    if ((!data.email && data.newEmail) || (data.email && !data.newEmail)) return false;
-                    if ((data.password && !data.newPassword) || (!data.password && data.newPassword)) return false;
-
-                    return true;
-                },
-                {
-                    message: 'Email or password cannot be updated as some data is missing',
-                }
-            );
-
-        const id = await integerValidator.parseAsync(req.params.userId);
-
-        const { newName, email, newEmail, newCourseId, password, newPassword } = await updateUserSchema.parseAsync(req.body);
-=======
-    const updateUserSchema = z
-        .object({
-            newName: z.string().min(1).max(255).optional(),
-            newRole: z.enum([Role.ADMIN, Role.USER]),
-            email: z.string().email().optional(),
-            newEmail: z.string().email().optional(),
-            newCourseId: z.number().optional(),
-            password: z.string().min(1).max(255).optional(),
-            newPassword: z.string().min(1).max(255).optional(),
-        })
         .refine((data) => (data.email && !data.newEmail) || (!data.email && data.newEmail), {
             message: 'Email cannot be updated as some data is missing',
             path: ['email', 'newEmail'],
@@ -181,7 +142,6 @@
     try {
         const id = await integerValidator.parseAsync(req.body.tagId);
         const { newName, email, newEmail, newCourseId, password, newPassword, newRole } = await updateUserSchema.parseAsync(req.body);
->>>>>>> 9ff806ad
 
         const user = await prismaClient.user.findUniqueOrThrow({
             where: {
@@ -189,7 +149,6 @@
             },
         });
 
-<<<<<<< HEAD
         // validating if the target user of the update is the same as the token
         if (!validateUserIdentity(user.email, req.headers.authorization)) throw new Error('Unauthorized user');
 
@@ -202,14 +161,6 @@
 
         const encriptedNewPassword = await hashPassword(newPassword, 11);
         if (!encriptedNewPassword) throw new Error('Unable to update password!');
-=======
-        if (email && email !== user.email) throw new Error('Current email is wrong.');
-        //res.status(400).json({ message: 'Current email is wrong!'})
-
-        const resultComparison = await verifyPassword(password, user.password);
-        if (password && !resultComparison) throw new Error('Current password is wrong.');
-        //res.status(400).json({ message: 'Current password is wrong!'})
->>>>>>> 9ff806ad
 
         await prismaClient.user.update({
             where: {
@@ -218,12 +169,7 @@
             data: {
                 name: newName,
                 email: newEmail,
-<<<<<<< HEAD
                 password: encriptedNewPassword,
-=======
-                password: newPassword,
-                role: newRole,
->>>>>>> 9ff806ad
                 courseId: newCourseId,
             },
         });
