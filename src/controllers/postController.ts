--- conflicted
+++ resolved
@@ -1,24 +1,9 @@
 import { Response, Request } from 'express';
 import { z } from 'zod';
-<<<<<<< HEAD
 import { asyncHandler, formatSuccessResponse  } from '../utils/responseHandler';
-
-const prisma = new PrismaClient();
-=======
 import prismaClient from '../services/prisma/prismaClient';
->>>>>>> 9327de5a
-
-const integerValidator = z
-    .string()
-    .refine(
-        (value) => {
-            return /^\d+$/.test(value);
-        },
-        {
-            message: 'Value must be a valid integer',
-        }
-    )
-    .transform((value) => parseInt(value));
+import integerValidator from '../utils/integerValidator';
+import { Post } from '@prisma/client';
 
 /**
  * Create a new post.
@@ -44,9 +29,8 @@
             .optional(),
     });
 
-<<<<<<< HEAD
     const post = createSchema.parse(req.body);
-    const createdPost = await prisma.post.create({
+    const createdPost = await prismaClient.post.create({
         data: {
             title: post.title,
             content: post.description,
@@ -61,32 +45,6 @@
     });
     res.status(201).json(formatSuccessResponse(createdPost));
 });
-=======
-    try {
-        const post = createSchema.parse(req.body);
-        const createdPost = await prismaClient.post.create({
-            data: {
-                title: post.title,
-                content: post.description,
-                authorId: post.authorId,
-                //files: {
-                //    create: post.files,
-                //},
-            },
-            include: {
-                files: true,
-            },
-        });
-        res.status(201).json({ message: 'Post created.', post: createdPost });
-    } catch (error) {
-        if (error.name === 'ZodError') {
-            res.status(400).json({ error: error });
-        } else {
-            res.status(500).json({ message: 'Internal server error' });
-        }
-    }
-};
->>>>>>> 9327de5a
 
 /**
  * Update a post.
@@ -113,81 +71,29 @@
             .optional(),
     });
 
-<<<<<<< HEAD
     const id = await integerValidator.parseAsync(req.params.postId);
 
-    const currentPost = await prisma.post.findUniqueOrThrow({
+    const currentPost = await prismaClient.post.findUniqueOrThrow({
         where: { 
             id 
         },
         include: {
             files: true
-=======
-    try {
-        const id = await integerValidator.parseAsync(req.body.postId);
-        const currentPost = await prismaClient.post.findUnique({
-            where: { id },
-            include: {
-                files: true,
-            },
-        });
-
-        if (currentPost === null) {
-            res.status(404).json({ message: `Post ${id} not found` });
-        }
-
-        const currentFilesIds = currentPost.files.map((file) => file.id);
-        const newPost = updateSchema.parse(req.body);
-        const createdFiles = newPost.files.filter((obj) => obj.id == undefined); //Arquivos que chegam sem id
-        const updatedFiles = newPost.files.filter((obj) => obj.id !== undefined); //Arquivos que chegam com id
-        const deletedFilesIds = currentFilesIds.filter((id) => !updatedFiles.map((obj) => obj.id).includes(id)); //Arquivos que não estão entre os novos
-
-        await prismaClient.file.deleteMany({ where: { id: { in: deletedFilesIds } } });
-        for (const file of updatedFiles) {
-            await prismaClient.file.update({ where: { id: file.id }, data: file });
->>>>>>> 9327de5a
         }
     });
 
-<<<<<<< HEAD
     const currentFilesIds = currentPost.files.map((file) => file.id);
     const newPost = updateSchema.parse(req.body);
     const createdFiles = newPost.files.filter((obj) => obj.id == undefined); // Arquivos que chegam sem id
     const updatedFiles = newPost.files.filter((obj) => obj.id !== undefined); //Arquivos que chegam com id
     const deletedFilesIds = currentFilesIds.filter((id) => !updatedFiles.map((obj) => obj.id).includes(id)); //Arquivos que não estão entre os novos
 
-    await prisma.file.deleteMany({ where: { id: { in: deletedFilesIds } } });
+    await prismaClient.file.deleteMany({ where: { id: { in: deletedFilesIds } } });
     for (const file of updatedFiles) {
-        await prisma.file.update({ where: { id: file.id }, data: file });
-=======
-        const updatedPost = await prismaClient.post.update({
-            where: { id },
-            data: {
-                title: newPost.title,
-                content: newPost.description,
-                authorId: newPost.authorId,
-                //files: {
-                //    createMany: { data: createdFiles },
-                //},
-            },
-            include: {
-                files: true,
-            },
-        });
-
-        res.status(200).json({ message: 'Post updated.', post: updatedPost });
-    } catch (error) {
-        if (error.name === 'ZodError') {
-            res.status(400).json({ error: error });
-        } else if (error.code === 'P2025') {
-            res.status(404).json({ message: 'Comment not found!' });
-        } else {
-            res.status(500).json({ message: 'Internal server error' });
-        }
->>>>>>> 9327de5a
+        await prismaClient.file.update({ where: { id: file.id }, data: file });
     }
 
-    const updatedPost: Post = await prisma.post.update({
+    const updatedPost: Post = await prismaClient.post.update({
         where: { id },
         data: {
             title: newPost.title,
@@ -212,9 +118,8 @@
  * @param {Response} res - Express Response object.
  * @returns {Promise<void>}
  */
-<<<<<<< HEAD
 export const getAllPosts = asyncHandler(async (req: Request, res: Response): Promise<void> => {
-    const posts = await prisma.post.findMany({
+    const posts = await prismaClient.post.findMany({
         include: {
             files: true,
         },
@@ -222,20 +127,6 @@
 
     res.status(200).json(formatSuccessResponse(posts));
 });
-=======
-export const getAllPosts = async (req: Request, res: Response): Promise<void> => {
-    try {
-        const posts = await prismaClient.post.findMany({
-            include: {
-                files: true,
-            },
-        });
-        res.status(200).json({ posts: posts });
-    } catch (error) {
-        res.status(500).json({ message: 'Internal server error.', error: error.message });
-    }
-};
->>>>>>> 9327de5a
 
 /**
  * Get a post.
@@ -244,11 +135,10 @@
  * @param {Response} res - Express Response object.
  * @returns {Promise<void>}
  */
-<<<<<<< HEAD
 export const getPost = asyncHandler(async (req: Request, res: Response): Promise<void> => {
     const id = await integerValidator.parseAsync(req.params.postId);
 
-    const post = await prisma.post.findUnique({
+    const post = await prismaClient.post.findUniqueOrThrow({
         where: {
             id
         },
@@ -259,32 +149,6 @@
 
     res.status(200).json(formatSuccessResponse(post));
 });
-=======
-export const getPost = async (req: Request, res: Response): Promise<void> => {
-    try {
-        const id = await integerValidator.parseAsync(req.body.postId);
-
-        const post = await prismaClient.post.findUnique({
-            where: {
-                id,
-            },
-            include: {
-                files: true,
-            },
-        });
-
-        res.status(200).json({ post: post });
-    } catch (error) {
-        if (error.name === 'ZodError') {
-            res.status(400).json({ error: error });
-        } else if (error.code === 'P2025') {
-            res.status(404).json({ message: 'Comment not found!' });
-        } else {
-            res.status(500).json({ message: 'Internal server error' });
-        }
-    }
-};
->>>>>>> 9327de5a
 
 /**
  * Delete a post.
@@ -296,14 +160,7 @@
 export const deletePost = asyncHandler(async (req: Request, res: Response): Promise<void> => {
     const id = await integerValidator.parseAsync(req.params.postId);
 
-<<<<<<< HEAD
-    const post = await prisma.post.findUniqueOrThrow({ where: { id } });
-=======
-        const post = await prismaClient.post.findUnique({ where: { id } });
-        if (post) {
-            await prismaClient.post.deleteMany({ where: { id } });
-        }
->>>>>>> 9327de5a
+    const post = await prismaClient.post.findUniqueOrThrow({ where: { id } });
 
     res.status(200).json(formatSuccessResponse(post));
 });