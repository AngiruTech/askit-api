--- conflicted
+++ resolved
@@ -4,7 +4,6 @@
 import prismaClient from '../services/prisma/prismaClient';
 import integerValidator from '../utils/integerValidator';
 import { File, Post, Tag } from '@prisma/client';
-<<<<<<< HEAD
 import cloudinary from '../config/cloudinaryConfig';
 
 const uploadFiles = async (files: { title?: string; path?: string }[]) => {
@@ -18,8 +17,7 @@
         })
     );
 };
-=======
->>>>>>> 04b1fb56
+
 
 /**
  * Create a new post.
@@ -31,7 +29,6 @@
 export const createPost = asyncHandler(async (req: Request, res: Response): Promise<void> => {
     const createSchema = z.object({
         title: z.string().min(1).max(255),
-<<<<<<< HEAD
         content: z.string().min(1).max(255).optional(),
         authorId: z.number().int(),
         tags: z
@@ -54,20 +51,6 @@
 
     const { title, content, authorId, tags = [], files = [] } = createSchema.parse(req.body);
     const cloudinaryFiles = await uploadFiles(files);
-
-=======
-        content: z.string().min(1).max(255),
-        authorId: z.number().int(),
-        tags: z.array(
-            z.object({
-                key: z.string().min(1).max(255),
-                categoryId: z.number(),
-            })
-        ),
-    });
-
-    const { title, content, authorId, tags } = createSchema.parse(req.body);
->>>>>>> 04b1fb56
     const createdPost: Post & { tags: Tag[]; files: File[] } = await prismaClient.post.create({
         data: {
             title,
@@ -90,7 +73,6 @@
                     };
                 }),
             },
-<<<<<<< HEAD
             files: {
                 create: cloudinaryFiles.map((file) => {
                     const { title, path } = file;
@@ -100,8 +82,6 @@
                     };
                 }),
             },
-=======
->>>>>>> 04b1fb56
         },
         include: {
             tags: true,
@@ -124,7 +104,6 @@
         content: z.string().min(1).max(255).optional(),
         authorId: z.number().int().optional(),
         tags: z
-<<<<<<< HEAD
             .array(
                 z.object({
                     key: z.string().min(1).max(255),
@@ -137,24 +116,14 @@
                 z.object({
                     title: z.string().min(1).max(255),
                     path: z.string().min(1).max(1000),
-=======
-            .array(
-                z.object({
-                    key: z.string().min(1).max(255),
-                    categoryId: z.number(),
->>>>>>> 04b1fb56
                 })
             )
             .optional(),
     });
 
     const id = await integerValidator.parseAsync(req.params.postId);
-<<<<<<< HEAD
     const { title, content, authorId, tags = [], files = [] } = updateSchema.parse(req.body);
     const cloudinaryFiles = await uploadFiles(files);
-=======
-    const { title, content, authorId, tags } = updateSchema.parse(req.body);
->>>>>>> 04b1fb56
 
     const updatedPost: Post & { tags: Tag[]; files: File[] } = await prismaClient.post.update({
         where: { id },
@@ -176,7 +145,6 @@
                     };
                 }),
             },
-<<<<<<< HEAD
             files: {
                 create: cloudinaryFiles.map((file) => {
                     const { title, path } = file;
@@ -186,8 +154,6 @@
                     };
                 }),
             },
-=======
->>>>>>> 04b1fb56
         },
         include: {
             tags: true,
@@ -197,7 +163,6 @@
 
     res.status(200).json(formatSuccessResponse(updatedPost));
 });
-<<<<<<< HEAD
 
 /**
  * Update a post, disconnecting a tag from it.
@@ -213,25 +178,6 @@
     });
 
     const { postId, tagId } = disconnectSchema.parse(req.body);
-
-=======
-
-/**
- * Update a post, disconnecting a tag from it.
- *
- * @param {Request} req - Express Request object.
- * @param {Response} res - Express Response object.
- * @returns {Promise<void>}
- */
-export const disconnectTagFromPost = asyncHandler(async (req: Request, res: Response): Promise<void> => {
-    const disconnectSchema = z.object({
-        postId: z.number().int(),
-        tagId: z.number().int(),
-    });
-
-    const { postId, tagId } = disconnectSchema.parse(req.body);
-
->>>>>>> 04b1fb56
     const updatedPost: Post & { tags: Tag[] } = await prismaClient.post.update({
         where: {
             id: postId,
