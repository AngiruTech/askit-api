--- conflicted
+++ resolved
@@ -1,67 +1,30 @@
-<<<<<<< HEAD
-import { PrismaClient } from '@prisma/client';
 import { NextFunction, Request, Response } from 'express';
 import { verifyPassword } from '../utils/bcryptUtil';
 import { z } from 'zod';
 import generateJwtToken from '../services/tokenJwtService/generateTokenJwt';
 import { asyncHandler, formatSuccessResponse, UnauthorizedError } from '../utils/responseHandler';
-
-const prisma = new PrismaClient();
-=======
-import { Request, Response } from 'express';
-import { verifyPassword } from '../utils/bcryptUtil';
-import { z } from 'zod';
-import generateJwtToken from '../services/tokenJwtService/generateTokenJwt';
 import prismaClient from '../services/prisma/prismaClient';
->>>>>>> 9327de5a
 
 export const login = asyncHandler(async (req: Request, res: Response, next: NextFunction) => {
     const errorMessage = 'Email or password incorrect!';
 
-<<<<<<< HEAD
     const userLoginSchema = z.object({
         email: z.string().min(1).max(255).email(),
-        password: z.string().min(1).max(255),
+        password: z.string().min(8).max(255),
     });
-=======
-        const userLoginSchema = z.object({
-            email: z.string().min(1).max(255).email(),
-            password: z.string().min(8).max(255),
-        });
->>>>>>> 9327de5a
 
     const { email, password } = userLoginSchema.parse(req.body);
 
-<<<<<<< HEAD
-    const user = await prisma.user.findFirst({
+    const user = await prismaClient.user.findFirst({
         where: {
             email: email,
         },
     });
-=======
-        const user = await prismaClient.user.findFirst({
-            where: {
-                email: email,
-            },
-        });
->>>>>>> 9327de5a
 
     if (!user || !(await verifyPassword(password, user.password))) 
         throw new UnauthorizedError(errorMessage);
 
-<<<<<<< HEAD
-    const tokenJwt = await generateJwtToken(user.id);
+    const tokenJwt = await generateJwtToken(user.email, user.role);
 
     res.status(200).json(formatSuccessResponse({ access_token: tokenJwt }));
-});
-=======
-        if (!(await verifyPassword(password, user.password))) return res.status(400).json({ message: `${errorMessage}` });
-
-        const tokenJwt = await generateJwtToken(user.email, user.role);
-
-        res.status(200).json({ access_token: tokenJwt });
-    } catch (error) {
-        res.status(500).json({ message: 'Internal server error!', error: error });
-    }
-};
->>>>>>> 9327de5a
+});