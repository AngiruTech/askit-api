import { NextFunction, Request, Response } from 'express';
import { verifyPassword } from '../utils/bcryptUtil';
import { z } from 'zod';
import generateJwtToken from '../services/tokenJwtService/generateTokenJwt';
import { asyncHandler, formatSuccessResponse, UnauthorizedError } from '../utils/responseHandler';
import prismaClient from '../services/prisma/prismaClient';
import { User } from '@prisma/client';

export const login = asyncHandler(async (req: Request, res: Response, next: NextFunction) => {
    const errorMessage = 'Email or password incorrect!';

    const userLoginSchema = z.object({
        email: z.string().min(1).max(255).email(),
        password: z.string().min(8).max(255),
    });

    const { email, password } = userLoginSchema.parse(req.body);

    const user: User = await prismaClient.user.findFirst({
        where: {
            email: email,
        },
    });

    if (!user || !(await verifyPassword(password, user.password))) throw new UnauthorizedError(errorMessage);

<<<<<<< HEAD
    const tokenJwt = await generateJwtToken(user.id, user.role);
=======
    const tokenJwt: string = await generateJwtToken(user.email, user.role);
>>>>>>> b06f5dc6

    res.status(200).json(formatSuccessResponse({ access_token: tokenJwt }));
});<|MERGE_RESOLUTION|>--- conflicted
+++ resolved
@@ -23,12 +23,8 @@
     });
 
     if (!user || !(await verifyPassword(password, user.password))) throw new UnauthorizedError(errorMessage);
-
-<<<<<<< HEAD
-    const tokenJwt = await generateJwtToken(user.id, user.role);
-=======
-    const tokenJwt: string = await generateJwtToken(user.email, user.role);
->>>>>>> b06f5dc6
+    
+    const tokenJwt: string = await generateJwtToken(user.id, user.role);
 
     res.status(200).json(formatSuccessResponse({ access_token: tokenJwt }));
 });