generator client {
  provider = "prisma-client-js"
}

datasource db {
  provider = "postgresql"
  url      = env("DATABASE_URL")
}

enum Role {
  ADMIN
  USER
}

model User {
  id Int @id @default(autoincrement())
  name String
  email String @unique 
  password String
  role Role @default(USER) 
  status Boolean @default(true) 
  course String
  createdAt DateTime @default(now())
  updateAt DateTime @updatedAt

  posts Post[]
  comments Comment[]

  @@map("user")
}

model Post {
  id Int @id @default(autoincrement())
  title String
  content String? 
  upvotes Int @default(0)
  downvotes Int @default(0)
  authorId Int
  createdAt DateTime @default(now())
  updateAt DateTime @updatedAt

  files File[]
  tags Tag[]
  comments Comment[]
  
  author  User  @relation(fields: [authorId], references: [id])
  @@map("post")
}

model File {
  id Int @id @default(autoincrement())
  title String
  path String
<<<<<<< HEAD
  postId Int?
  commentId Int?

  comment Comment? @relation(fields: [commentId], references: [id], onDelete: Cascade)
  post Post? @relation(fields: [postId], references: [id], onDelete: Cascade)
=======
  postId Int
  commentId Int?
  createdAt DateTime @default(now())
  updateAt DateTime @updatedAt

  comment Comment @relation(fields: [commentId], references: [id], onDelete: Cascade)
  post Post @relation(fields: [postId], references: [id], onDelete: Cascade)

>>>>>>> 13f442ad
  @@map("file")
}

model Comment {
  id Int @id @default(autoincrement())
  content String? // A person could post only an image as an answer to the question.
  category String
  upvotes Int @default(0)
  downvotes Int @default(0)
  authorId Int
  postId Int?
  parentCommentId Int?
  createdAt DateTime @default(now())
  updateAt DateTime @updatedAt

  files File[]
  childComments Comment[] @relation("ChildComments")

  parentComment Comment? @relation("ChildComments", fields: [parentCommentId], references: [id])
  author  User  @relation(fields: [authorId], references: [id])
  post Post? @relation(fields: [postId], references: [id])
  @@map("comment")
}

model Tag {
  id Int @id @default(autoincrement())
  category String 
  key String
  postId Int
  createdAt DateTime @default(now())
  updateAt DateTime @updatedAt

  post Post @relation(fields: [postId], references: [id], onDelete: Cascade)
  @@map("tag")
}<|MERGE_RESOLUTION|>--- conflicted
+++ resolved
@@ -51,13 +51,6 @@
   id Int @id @default(autoincrement())
   title String
   path String
-<<<<<<< HEAD
-  postId Int?
-  commentId Int?
-
-  comment Comment? @relation(fields: [commentId], references: [id], onDelete: Cascade)
-  post Post? @relation(fields: [postId], references: [id], onDelete: Cascade)
-=======
   postId Int
   commentId Int?
   createdAt DateTime @default(now())
@@ -66,7 +59,6 @@
   comment Comment @relation(fields: [commentId], references: [id], onDelete: Cascade)
   post Post @relation(fields: [postId], references: [id], onDelete: Cascade)
 
->>>>>>> 13f442ad
   @@map("file")
 }
 
