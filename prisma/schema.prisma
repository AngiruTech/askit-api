generator client {
  provider = "prisma-client-js"
}

datasource db {
  provider = "postgresql"
  url      = env("DATABASE_URL")
}

enum Role {
  ADMIN
  USER
}

model User {
  id Int @id @default(autoincrement())
  name String
  email String @unique 
  password String
  role Role @default(USER) 
  status Boolean @default(true) 
  course String
  createdAt DateTime @default(now())
  updateAt DateTime @updatedAt

  posts Post[]
  comments Comment[]

  @@map("user")
}

model Post {
  id Int @id @default(autoincrement())
  title String
  content String? 
  upvotes Int @default(0)
  downvotes Int @default(0)
  authorId Int
  createdAt DateTime @default(now())
  updateAt DateTime @updatedAt

  files File[]
  tags Tag[]
  comments Comment[]
  
  author  User  @relation(fields: [authorId], references: [id])
  @@map("post")
}

model File {
  id Int @id @default(autoincrement())
  title String
  path String
  postId Int
  commentId Int?
  createdAt DateTime @default(now())
  updateAt DateTime @updatedAt

<<<<<<< HEAD
  comment Comment @relation(fields: [commentId], references: [id], onDelete: Cascade)
  post Post @relation(fields: [postId], references: [id], onDelete: Cascade)
=======
  comment Comment? @relation(fields: [commentId], references: [id])
  post Post @relation(fields: [postId], references: [id])
>>>>>>> a016814b
  @@map("file")
}

model Comment {
  id Int @id @default(autoincrement())
  content String? // A person could post only an image as an answer to the question.
  category String
  upvotes Int @default(0)
  downvotes Int @default(0)
  authorId Int
  postId Int?
  parentCommentId Int?
  createdAt DateTime @default(now())
  updateAt DateTime @updatedAt

  files File[]
  childComments Comment[] @relation("ChildComments")

  parentComment Comment? @relation("ChildComments", fields: [parentCommentId], references: [id])
  author  User  @relation(fields: [authorId], references: [id])
  post Post? @relation(fields: [postId], references: [id])
  @@map("comment")
}

model Tag {
  id Int @id @default(autoincrement())
  category String 
  key String
  postId Int
  createdAt DateTime @default(now())
  updateAt DateTime @updatedAt

  post Post @relation(fields: [postId], references: [id])
  @@map("tag")
}<|MERGE_RESOLUTION|>--- conflicted
+++ resolved
@@ -56,13 +56,9 @@
   createdAt DateTime @default(now())
   updateAt DateTime @updatedAt
 
-<<<<<<< HEAD
   comment Comment @relation(fields: [commentId], references: [id], onDelete: Cascade)
   post Post @relation(fields: [postId], references: [id], onDelete: Cascade)
-=======
-  comment Comment? @relation(fields: [commentId], references: [id])
-  post Post @relation(fields: [postId], references: [id])
->>>>>>> a016814b
+
   @@map("file")
 }
 
